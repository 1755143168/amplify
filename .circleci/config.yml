--- conflicted
+++ resolved
@@ -161,7 +161,7 @@
       - run:
           name: Release pods
           command: bundle exec fastlane release_pods
-<<<<<<< HEAD
+          no_output_timeout: 20m
       # TODO: uncomment once we've added a User Key in CircleCI
       # - add_ssh_keys:
       #     fingerprints:
@@ -169,10 +169,6 @@
       - run:
           name: Generate API docs
           command: bundle exec fastlane generate_docs
-
-=======
-          no_output_timeout: 20m
->>>>>>> a8b994b7
 
 workflows:
   build_test_deploy:
